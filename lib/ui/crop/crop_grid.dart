--- conflicted
+++ resolved
@@ -2,11 +2,8 @@
 
 import 'package:flutter/material.dart';
 import 'package:video_editor/domain/entities/transform_data.dart';
-<<<<<<< HEAD
 import 'package:video_editor/ui/crop/crop_animated.dart';
-=======
 import 'package:video_editor/domain/helpers.dart';
->>>>>>> cd2beb78
 import 'package:video_editor/ui/crop/crop_grid_painter.dart';
 import 'package:video_editor/domain/bloc/controller.dart';
 import 'package:video_editor/ui/video_viewer.dart';
@@ -320,57 +317,60 @@
 
   @override
   Widget build(BuildContext context) {
-<<<<<<< HEAD
-    return ValueListenableBuilder(
-      valueListenable: _transform,
-      builder: (_, TransformData transform, __) => Center(
-        child: Container(
-          // when widget.showGrid is true, the layout size should never be bigger than the screen size
-          constraints: BoxConstraints(
-              maxHeight: ((_controller.rotation == 90 ||
-                          _controller.rotation == 270)) &&
-                      widget.showGrid
-                  ? MediaQuery.of(context).size.width - widget.horizontalMargin
-                  : Size.infinite.height),
-          // TODO: on rotation 90 or 270 the scale to big so some of the crop area is hidden [#78]
-          child: LayoutBuilder(builder: (_, constraints) {
-            Size size = Size(constraints.maxWidth, constraints.maxHeight);
-            if (_layout != size) {
-              _layout = size;
-            }
-            if (widget.showGrid) {
+    return LayoutBuilder(builder: (_, constraints) {
+      _viewerSize = constraints.biggest;
+
+      return ValueListenableBuilder(
+        valueListenable: _transform,
+        builder: (_, TransformData transform, __) => Center(
+          child: Container(
+            // when widget.showGrid is true, the layout size should never be bigger than the screen size
+            constraints: BoxConstraints(
+                maxHeight: ((_controller.rotation == 90 ||
+                            _controller.rotation == 270)) &&
+                        widget.showGrid
+                    ? MediaQuery.of(context).size.width -
+                        widget.horizontalMargin
+                    : Size.infinite.height),
+            child: LayoutBuilder(builder: (_, constraints) {
+              Size size = constraints.biggest;
               if (_layout != size) {
-                // need to recompute crop if layout size changed, (i.e after rotation)
-                WidgetsBinding.instance!.addPostFrameCallback((_) {
-                  _calculatePreferedCrop();
-                });
+                _layout = size;
               }
-
-              return ValueListenableBuilder(
-                valueListenable: _rect,
-                builder: (_, Rect value, __) => AnimatedCropViewer(
-                  controller: _controller,
-                  rect: _rect.value,
-                  layout: _layout,
-                  scaleAfter: widget.scaleAfter,
-                  child: _buildTransformContainer(transform, value),
-                ),
-              );
-            } else {
-              if (_layout != size) {
-                _rect.value = _calculateCropRect();
+              if (widget.showGrid) {
+                if (_layout != size) {
+                  // need to recompute crop if layout size changed, (i.e after rotation)
+                  WidgetsBinding.instance.addPostFrameCallback((_) {
+                    _calculatePreferedCrop();
+                  });
+                }
+
+                return ValueListenableBuilder(
+                  valueListenable: _rect,
+                  builder: (_, Rect value, __) => AnimatedCropViewer(
+                    controller: _controller,
+                    rect: _rect.value,
+                    layout: _layout,
+                    scaleAfter: widget.scaleAfter,
+                    child: _buildTransformContainer(transform, value),
+                  ),
+                );
+              } else {
+                if (_layout != size) {
+                  _rect.value = _calculateCropRect();
+                }
+
+                return ValueListenableBuilder(
+                  valueListenable: _rect,
+                  builder: (_, Rect value, __) =>
+                      _buildTransformContainer(transform, value),
+                );
               }
-
-              return ValueListenableBuilder(
-                valueListenable: _rect,
-                builder: (_, Rect value, __) =>
-                    _buildTransformContainer(transform, value),
-              );
-            }
-          }),
+            }),
+          ),
         ),
-      ),
-    );
+      );
+    });
   }
 
   /// Build [InteractiveViewer] scaling automatically depending on [rect] size and position
@@ -401,67 +401,6 @@
             : _buildPaint(rect),
       ),
     );
-=======
-    return LayoutBuilder(builder: (_, constraints) {
-      _viewerSize = constraints.biggest;
-
-      return ValueListenableBuilder(
-        valueListenable: _transform,
-        builder: (_, TransformData transform, __) => Center(
-            child: Container(
-                // when widget.showGrid is true, the layout size should never be bigger than the screen size
-                constraints: BoxConstraints(
-                    maxHeight: ((_controller.rotation == 90 ||
-                                _controller.rotation == 270)) &&
-                            widget.showGrid
-                        ? MediaQuery.of(context).size.width -
-                            widget.horizontalMargin
-                        : Size.infinite.height),
-                child: CropTransform(
-                    transform: transform,
-                    child: VideoViewer(
-                      controller: _controller,
-                      child: LayoutBuilder(builder: (_, constraints) {
-                        Size size = constraints.biggest;
-                        if (_layout != size) {
-                          _layout = size;
-                          if (widget.showGrid) {
-                            // need to recompute crop if layout size changed, (i.e after rotation)
-                            WidgetsBinding.instance.addPostFrameCallback((_) {
-                              _calculatePreferedCrop();
-                            });
-                          } else {
-                            _rect.value = _calculateCropRect();
-                          }
-                        }
-                        return ValueListenableBuilder(
-                            valueListenable: _rect,
-                            builder: (_, Rect value, __) {
-                              final Rect gestureArea = _expandedRect();
-                              return widget.showGrid
-                                  ? Stack(children: [
-                                      _paint(value),
-                                      GestureDetector(
-                                          onPanEnd: (_) => _onPanEnd(),
-                                          onPanStart: _onPanStart,
-                                          onPanUpdate: _onPanUpdate,
-                                          child: Container(
-                                            margin: EdgeInsets.only(
-                                              left: max(0.0, gestureArea.left),
-                                              top: max(0.0, gestureArea.top),
-                                            ),
-                                            color: Colors.transparent,
-                                            width: gestureArea.width,
-                                            height: gestureArea.height,
-                                          )),
-                                    ])
-                                  : _paint(value);
-                            });
-                      }),
-                    )))),
-      );
-    });
->>>>>>> cd2beb78
   }
 
   /// Build [Widget] that hides the cropped area and show the crop grid if widget.showGris is true
