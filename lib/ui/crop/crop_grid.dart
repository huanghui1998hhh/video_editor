import 'package:flutter/material.dart';
import 'package:video_editor/domain/entities/transform_data.dart';
import 'package:video_editor/domain/helpers.dart';
import 'package:video_editor/ui/crop/crop_grid_painter.dart';
import 'package:video_editor/domain/bloc/controller.dart';
import 'package:video_editor/ui/video_viewer.dart';
import 'package:video_editor/ui/transform.dart';

@protected
enum CropBoundaries {
  topLeft,
  topRight,
  bottomLeft,
  bottomRight,
  inside,
  topCenter,
  centerRight,
  centerLeft,
  bottomCenter,
  none
}

class CropGridViewer extends StatefulWidget {
  /// It is the viewer that allows you to crop the video
  const CropGridViewer.preview({
    super.key,
    required this.controller,
  })  : showGrid = false,
        margin = EdgeInsets.zero;

  const CropGridViewer.edit({
    super.key,
    required this.controller,
    this.margin = const EdgeInsets.symmetric(horizontal: 20),
  }) : showGrid = true;

  /// The [controller] param is mandatory so every change in the controller settings will propagate in the crop view
  final VideoEditorController controller;

  /// The [showGrid] param specifies whether the crop action can be triggered and if the crop grid is shown.
  /// Set this param to `false` to display the preview of the cropped video
  final bool showGrid;

  /// The amount of space by which to inset the crop view, not used in preview mode
  /// so in case of a change the new layout can be computed properly (i.e after a rotation)
  final EdgeInsets margin;

  @override
  State<CropGridViewer> createState() => _CropGridViewerState();
}

class _CropGridViewerState extends State<CropGridViewer> {
  final ValueNotifier<Rect> _rect = ValueNotifier<Rect>(Rect.zero);
  final ValueNotifier<TransformData> _transform =
      ValueNotifier<TransformData>(const TransformData());

  Size _viewerSize = Size.zero;
  Size _layout = Size.zero;
  CropBoundaries _boundary = CropBoundaries.none;

  double? _preferredCropAspectRatio;
  late VideoEditorController _controller;

  /// Minimum size of the cropped area
  late final double minRectSize = _controller.cropStyle.boundariesLength * 2;

  @override
  void initState() {
    _controller = widget.controller;
    _controller.addListener(!widget.showGrid ? _scaleRect : _updateRect);
    if (widget.showGrid) {
      _controller.cacheMaxCrop = _controller.maxCrop;
      _controller.cacheMinCrop = _controller.minCrop;

      // init the crop area with preferredCropAspectRatio
      WidgetsBinding.instance.addPostFrameCallback((_) {
        _updateRect();
      });
    } else {
      // init the widget with controller values if it is not the croping screen
      WidgetsBinding.instance.addPostFrameCallback((_) {
        _scaleRect();
      });
    }

    super.initState();
  }

  @override
  void dispose() {
    _controller.removeListener(!widget.showGrid ? _scaleRect : _updateRect);
    _transform.dispose();
    _rect.dispose();
    super.dispose();
  }

  /// Update crop [Rect] after change in [_controller] such as change of aspect ratio
  void _updateRect() {
    _transform.value = TransformData.fromController(_controller);
    _calculatePreferedCrop();
  }

  /// Compute new [Rect] crop area depending of [_controller] data and layout size
  void _calculatePreferedCrop() {
    _preferredCropAspectRatio = _controller.preferredCropAspectRatio;

    // set cached crop values to adjust it later
    _rect.value = calculateCroppedRect(
      _controller,
      _layout,
      min: _controller.cacheMinCrop,
      max: _controller.cacheMaxCrop,
    );

    setState(() {
      if (_preferredCropAspectRatio != null) {
        _rect.value = resizeCropToRatio(
          _layout,
          _rect.value,
          _preferredCropAspectRatio!,
        );
      }
      _onPanEnd(force: true);
    });
  }

  void _scaleRect() {
    _rect.value = calculateCroppedRect(_controller, _layout);
    _transform.value = TransformData.fromRect(
      _rect.value,
      _layout,
      _viewerSize,
      _controller,
    );
  }

  /// Return [Rect] expanded position to improve grab facility, the size will be equal to a single grid square
  Rect _expandedPosition(Offset position) => Rect.fromCenter(
        center: position,
        // the width of one grid square
        width: (_rect.value.width / _controller.cropStyle.gridSize),
        // the height of one grid square
        height: (_rect.value.height / _controller.cropStyle.gridSize),
      );

  /// Return expanded [Rect] to includes all corners [_expandedPosition]
  Rect _expandedRect() {
    Rect expandedPosition = _expandedPosition(_rect.value.center);
    return Rect.fromCenter(
        center: _rect.value.center,
        width: _rect.value.width + expandedPosition.width,
        height: _rect.value.height + expandedPosition.height);
  }

  /// Returns the [Offset] to shift [_rect] with to centered in the view
  Offset get gestureOffset => Offset(
        (_viewerSize.width / 2) - (_layout.width / 2),
        (_viewerSize.height / 2) - (_layout.height / 2),
      );

  void _onPanDown(DragDownDetails details) {
    final Offset pos = details.localPosition - gestureOffset;
    _boundary = CropBoundaries.none;

    if (_expandedRect().contains(pos)) {
      _boundary = CropBoundaries.inside;

      // CORNERS
      if (_expandedPosition(_rect.value.topLeft).contains(pos)) {
        _boundary = CropBoundaries.topLeft;
      } else if (_expandedPosition(_rect.value.topRight).contains(pos)) {
        _boundary = CropBoundaries.topRight;
      } else if (_expandedPosition(_rect.value.bottomRight).contains(pos)) {
        _boundary = CropBoundaries.bottomRight;
      } else if (_expandedPosition(_rect.value.bottomLeft).contains(pos)) {
        _boundary = CropBoundaries.bottomLeft;
      } else if (_controller.preferredCropAspectRatio == null) {
        // CENTERS
        if (_expandedPosition(_rect.value.centerLeft).contains(pos)) {
          _boundary = CropBoundaries.centerLeft;
        } else if (_expandedPosition(_rect.value.topCenter).contains(pos)) {
          _boundary = CropBoundaries.topCenter;
        } else if (_expandedPosition(_rect.value.centerRight).contains(pos)) {
          _boundary = CropBoundaries.centerRight;
        } else if (_expandedPosition(_rect.value.bottomCenter).contains(pos)) {
          _boundary = CropBoundaries.bottomCenter;
        }
      }
      setState(() {}); // to update selected boundary color
      _controller.isCropping = true;
    }
  }

  void _onPanUpdate(DragUpdateDetails details) {
    if (_boundary == CropBoundaries.none) return;
    final Offset delta = details.delta;

    switch (_boundary) {
      case CropBoundaries.inside:
        final Offset pos = _rect.value.topLeft + delta;
        _rect.value = Rect.fromLTWH(
            pos.dx.clamp(0, _layout.width - _rect.value.width),
            pos.dy.clamp(0, _layout.height - _rect.value.height),
            _rect.value.width,
            _rect.value.height);
        break;
      //CORNERS
      case CropBoundaries.topLeft:
        final Offset pos = _rect.value.topLeft + delta;
        _changeRect(left: pos.dx, top: pos.dy);
        break;
      case CropBoundaries.topRight:
        final Offset pos = _rect.value.topRight + delta;
        _changeRect(right: pos.dx, top: pos.dy);
        break;
      case CropBoundaries.bottomRight:
        final Offset pos = _rect.value.bottomRight + delta;
        _changeRect(right: pos.dx, bottom: pos.dy);
        break;
      case CropBoundaries.bottomLeft:
        final Offset pos = _rect.value.bottomLeft + delta;
        _changeRect(left: pos.dx, bottom: pos.dy);
        break;
      //CENTERS
      case CropBoundaries.topCenter:
        _changeRect(top: _rect.value.top + delta.dy);
        break;
      case CropBoundaries.bottomCenter:
        _changeRect(bottom: _rect.value.bottom + delta.dy);
        break;
      case CropBoundaries.centerLeft:
        _changeRect(left: _rect.value.left + delta.dx);
        break;
      case CropBoundaries.centerRight:
        _changeRect(right: _rect.value.right + delta.dx);
        break;
      case CropBoundaries.none:
        break;
    }
  }

  void _onPanEnd({bool force = false}) {
    if (_boundary != CropBoundaries.none || force) {
      final Rect rect = _rect.value;
      _controller.cacheMinCrop = Offset(
        rect.left / _layout.width,
        rect.top / _layout.height,
      );
      _controller.cacheMaxCrop = Offset(
        rect.right / _layout.width,
        rect.bottom / _layout.height,
      );
      _controller.isCropping = false;
      // to update selected boundary color
      setState(() => _boundary = CropBoundaries.none);
    }
  }

  //-----------//
  //RECT CHANGE//
  //-----------//

  /// Update [Rect] crop from incoming values, while respecting [_preferredCropAspectRatio]
  void _changeRect({double? left, double? top, double? right, double? bottom}) {
    top = top ?? _rect.value.top;
    left = left ?? _rect.value.left;
    right = right ?? _rect.value.right;
    bottom = bottom ?? _rect.value.bottom;

    // update crop height or width to adjust to the selected aspect ratio
    if (_preferredCropAspectRatio != null) {
      final width = right - left;
      final height = bottom - top;

      if (width / height > _preferredCropAspectRatio!) {
        switch (_boundary) {
          case CropBoundaries.topLeft:
          case CropBoundaries.bottomLeft:
            left = right - height * _preferredCropAspectRatio!;
            break;
          case CropBoundaries.topRight:
          case CropBoundaries.bottomRight:
            right = left + height * _preferredCropAspectRatio!;
            break;
          default:
            assert(false);
        }
      } else {
        switch (_boundary) {
          case CropBoundaries.topLeft:
          case CropBoundaries.topRight:
            top = bottom - width / _preferredCropAspectRatio!;
            break;
          case CropBoundaries.bottomLeft:
          case CropBoundaries.bottomRight:
            bottom = top + width / _preferredCropAspectRatio!;
            break;
          default:
            assert(false);
        }
      }
    }

    final newRect = Rect.fromLTRB(left, top, right, bottom);

    // don't apply changes if out of bounds
    if (newRect.width < minRectSize ||
        newRect.height < minRectSize ||
        !isRectContained(_layout, newRect)) return;

    _rect.value = newRect;
  }

  @override
  Widget build(BuildContext context) {
    return LayoutBuilder(builder: (_, constraints) {
      _viewerSize = constraints.biggest;

      return ValueListenableBuilder(
<<<<<<< HEAD
        valueListenable: _transform,
        builder: (_, TransformData transform, __) => Center(
            child: Container(
                // when widget.showGrid is true, the layout size should never be bigger than the screen size
                constraints: BoxConstraints(
                    maxHeight: _controller.isRotated && widget.showGrid
                        ? MediaQuery.of(context).size.width -
                            widget.horizontalMargin
                        : Size.infinite.height),
                child: CropTransform(
                    transform: transform,
                    child: VideoViewer(
                      controller: _controller,
                      child: LayoutBuilder(builder: (_, constraints) {
                        Size size = constraints.biggest;
                        if (_layout != size) {
                          _layout = size;
                          if (widget.showGrid) {
                            // need to recompute crop if layout size changed, (i.e after rotation)
                            WidgetsBinding.instance.addPostFrameCallback((_) {
                              _calculatePreferedCrop();
                            });
                          } else {
                            _rect.value =
                                calculateCroppedRect(_controller, _layout);
                          }
                        }
                        return ValueListenableBuilder(
                            valueListenable: _rect,
                            builder: (_, Rect value, __) {
                              final Rect gestureArea = _expandedRect();
                              return widget.showGrid
                                  ? Stack(children: [
                                      _paint(value),
                                      GestureDetector(
                                          onPanEnd: (_) => _onPanEnd(),
                                          onPanStart: _onPanStart,
                                          onPanUpdate: _onPanUpdate,
                                          child: Container(
                                            margin: EdgeInsets.only(
                                              left: max(0.0, gestureArea.left),
                                              top: max(0.0, gestureArea.top),
                                            ),
                                            color: Colors.transparent,
                                            width: gestureArea.width,
                                            height: gestureArea.height,
                                          )),
                                    ])
                                  : _paint(value);
                            });
                      }),
                    )))),
      );
=======
          valueListenable: _transform,
          builder: (_, TransformData transform, __) {
            // return crop view without the grid
            if (widget.showGrid == false) {
              return _buildCropView(constraints, transform);
            }

            // return the crop view with a [GestureDetector] on top to be able to edit the crop parameters
            return Stack(
              alignment: Alignment.center,
              children: [
                _buildCropView(constraints, transform),
                // for development only (rotation not applied)
                // Positioned.fromRect(
                //   rect: _expandedRect().shift(gestureOffset),
                //   child: DecoratedBox(
                //     decoration: BoxDecoration(
                //       color: Colors.greenAccent.withOpacity(0.4),
                //     ),
                //   ),
                // ),
                Transform.rotate(
                  angle: transform.rotation,
                  child: GestureDetector(
                    onPanDown: _onPanDown,
                    onPanUpdate: _onPanUpdate,
                    onPanEnd: (_) => _onPanEnd(),
                    onTapUp: (_) => _onPanEnd(),
                    child: const SizedBox.expand(
                      child: DecoratedBox(
                        decoration: BoxDecoration(
                            // color: Colors.redAccent.withOpacity(0.4), // dev only
                            ),
                      ),
                    ),
                  ),
                ),
              ],
            );
          });
>>>>>>> b66759a0
    });
  }

  /// Returns the [VideoViewer] tranformed with editing view
  /// Paint rect on top of the video area outside of the crop rect
  Widget _buildCropView(BoxConstraints constraints, TransformData transform) {
    return Padding(
      padding: widget.margin,
      child: Center(
        child: Container(
          // when widget.showGrid is true, the layout size should never be bigger than the screen size
          constraints: BoxConstraints(
            maxHeight:
                ((_controller.rotation == 90 || _controller.rotation == 270)) &&
                        widget.showGrid
                    ? constraints.maxWidth - widget.margin.horizontal
                    : Size.infinite.height,
          ),
          child: CropTransform(
            transform: transform,
            child: VideoViewer(
              controller: _controller,
              child: LayoutBuilder(builder: (_, constraints) {
                Size size = constraints.biggest;
                if (_layout != size) {
                  _layout = size;
                  if (widget.showGrid) {
                    // need to recompute crop if layout size changed, (i.e after rotation)
                    WidgetsBinding.instance.addPostFrameCallback((_) {
                      _calculatePreferedCrop();
                    });
                  } else {
                    _rect.value = _calculateCropRect();
                  }
                }
                return ValueListenableBuilder(
                  valueListenable: _rect,
                  builder: (_, Rect value, __) => _paint(value),
                );
              }),
            ),
          ),
        ),
      ),
    );
  }

  /// Build [Widget] that hides the cropped area and show the crop grid if widget.showGris is true
  Widget _paint(Rect value) {
    return CustomPaint(
      size: Size.infinite,
      painter: CropGridPainter(
        value,
        style: _controller.cropStyle,
        boundary: _boundary,
        showGrid: widget.showGrid,
        showCenterRects: _controller.preferredCropAspectRatio == null,
      ),
    );
  }
}<|MERGE_RESOLUTION|>--- conflicted
+++ resolved
@@ -317,61 +317,6 @@
       _viewerSize = constraints.biggest;
 
       return ValueListenableBuilder(
-<<<<<<< HEAD
-        valueListenable: _transform,
-        builder: (_, TransformData transform, __) => Center(
-            child: Container(
-                // when widget.showGrid is true, the layout size should never be bigger than the screen size
-                constraints: BoxConstraints(
-                    maxHeight: _controller.isRotated && widget.showGrid
-                        ? MediaQuery.of(context).size.width -
-                            widget.horizontalMargin
-                        : Size.infinite.height),
-                child: CropTransform(
-                    transform: transform,
-                    child: VideoViewer(
-                      controller: _controller,
-                      child: LayoutBuilder(builder: (_, constraints) {
-                        Size size = constraints.biggest;
-                        if (_layout != size) {
-                          _layout = size;
-                          if (widget.showGrid) {
-                            // need to recompute crop if layout size changed, (i.e after rotation)
-                            WidgetsBinding.instance.addPostFrameCallback((_) {
-                              _calculatePreferedCrop();
-                            });
-                          } else {
-                            _rect.value =
-                                calculateCroppedRect(_controller, _layout);
-                          }
-                        }
-                        return ValueListenableBuilder(
-                            valueListenable: _rect,
-                            builder: (_, Rect value, __) {
-                              final Rect gestureArea = _expandedRect();
-                              return widget.showGrid
-                                  ? Stack(children: [
-                                      _paint(value),
-                                      GestureDetector(
-                                          onPanEnd: (_) => _onPanEnd(),
-                                          onPanStart: _onPanStart,
-                                          onPanUpdate: _onPanUpdate,
-                                          child: Container(
-                                            margin: EdgeInsets.only(
-                                              left: max(0.0, gestureArea.left),
-                                              top: max(0.0, gestureArea.top),
-                                            ),
-                                            color: Colors.transparent,
-                                            width: gestureArea.width,
-                                            height: gestureArea.height,
-                                          )),
-                                    ])
-                                  : _paint(value);
-                            });
-                      }),
-                    )))),
-      );
-=======
           valueListenable: _transform,
           builder: (_, TransformData transform, __) {
             // return crop view without the grid
@@ -412,7 +357,6 @@
               ],
             );
           });
->>>>>>> b66759a0
     });
   }
 
@@ -425,11 +369,9 @@
         child: Container(
           // when widget.showGrid is true, the layout size should never be bigger than the screen size
           constraints: BoxConstraints(
-            maxHeight:
-                ((_controller.rotation == 90 || _controller.rotation == 270)) &&
-                        widget.showGrid
-                    ? constraints.maxWidth - widget.margin.horizontal
-                    : Size.infinite.height,
+            maxHeight: _controller.isRotated && widget.showGrid
+                ? constraints.maxWidth - widget.margin.horizontal
+                : Size.infinite.height,
           ),
           child: CropTransform(
             transform: transform,
@@ -445,7 +387,7 @@
                       _calculatePreferedCrop();
                     });
                   } else {
-                    _rect.value = _calculateCropRect();
+                    _rect.value = calculateCroppedRect(_controller, _layout);
                   }
                 }
                 return ValueListenableBuilder(
