--- conflicted
+++ resolved
@@ -299,18 +299,8 @@
 
   /// Update [Rect] crop from incoming values, while respecting [_preferredCropAspectRatio]
   void _changeRect({double? left, double? top, double? right, double? bottom}) {
-<<<<<<< HEAD
     // TODO : crop area can go out of edges on the right
 
-    final Rect expandedRect = _expandedRect();
-
-    top = (top ?? _rect.value.top).clamp(0, expandedRect.bottom);
-    left = (left ?? _rect.value.left).clamp(0, expandedRect.right);
-    right =
-        (right ?? _rect.value.right).clamp(expandedRect.left, _layout.width);
-    bottom =
-        (bottom ?? _rect.value.bottom).clamp(expandedRect.top, _layout.height);
-=======
     top = (top ?? _rect.value.top)
         .clamp(0, max(0.0, _rect.value.bottom - minRectSize));
     left = (left ?? _rect.value.left)
@@ -319,7 +309,6 @@
         .clamp(_rect.value.left + minRectSize, _layout.width);
     bottom = (bottom ?? _rect.value.bottom)
         .clamp(_rect.value.top + minRectSize, _layout.height);
->>>>>>> ba55bfd5
 
     // update crop height or width to adjust to the selected aspect ratio
     if (_preferredCropAspectRatio != null) {
