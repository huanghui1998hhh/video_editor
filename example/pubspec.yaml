--- conflicted
+++ resolved
@@ -16,16 +16,10 @@
     path: ../
 
   helpers: ^1.1.4
-<<<<<<< HEAD
-  image_picker: ^0.8.5+3
-  cupertino_icons: ^1.0.4
-  video_player: ^2.4.5
-  filesize: ^2.0.1
-=======
   image_picker: ^0.8.6
   cupertino_icons: ^1.0.5
   video_player: ^2.4.7
->>>>>>> 4c2560b4
+  filesize: ^2.0.1
 
 flutter:
   uses-material-design: true
