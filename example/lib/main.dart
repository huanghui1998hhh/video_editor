--- conflicted
+++ resolved
@@ -3,11 +3,7 @@
 import 'package:example/crop.dart';
 import 'package:example/widgets/export_result.dart';
 import 'package:flutter/material.dart';
-<<<<<<< HEAD
 import 'package:helpers/helpers.dart' show OpacityTransition;
-=======
-import 'package:helpers/helpers.dart' show OpacityTransition, SwipeTransition;
->>>>>>> 263f2792
 import 'package:image_picker/image_picker.dart';
 import 'package:video_editor/video_editor.dart';
 
@@ -93,17 +89,10 @@
 
   @override
   void initState() {
-<<<<<<< HEAD
     super.initState();
     _controller = VideoEditorController.file(widget.file,
+        cropStyle: CropGridStyle(selectedBoundariesColor: Colors.redAccent),
         maxDuration: const Duration(seconds: 10))
-=======
-    // Trim duration will be limited to 30 seconds
-    // The cropped area will be initialized to the center of the video with a 9/16 ratio
-    _controller = VideoEditorController.file(widget.file,
-        cropStyle: CropGridStyle(selectedBoundariesColor: Colors.redAccent),
-        maxDuration: const Duration(seconds: 30))
->>>>>>> 263f2792
       ..initialize(aspectRatio: 9 / 16).then((_) => setState(() {}));
   }
 
@@ -160,7 +149,6 @@
 
   @override
   Widget build(BuildContext context) {
-<<<<<<< HEAD
     return WillPopScope(
       onWillPop: () async => false,
       child: Scaffold(
@@ -177,75 +165,6 @@
                             length: 2,
                             child: Column(
                               children: [
-=======
-    return Scaffold(
-      backgroundColor: Colors.black,
-      body: _controller.initialized
-          ? SafeArea(
-              child: Stack(children: [
-              Column(children: [
-                _topNavBar(),
-                Expanded(
-                    child: DefaultTabController(
-                        length: 2,
-                        child: Column(children: [
-                          Expanded(
-                              child: TabBarView(
-                            physics: const NeverScrollableScrollPhysics(),
-                            children: [
-                              Stack(alignment: Alignment.center, children: [
-                                CropGridViewer.preview(controller: _controller),
-                                AnimatedBuilder(
-                                  animation: _controller.video,
-                                  builder: (_, __) => OpacityTransition(
-                                    visible: !_controller.isPlaying,
-                                    child: GestureDetector(
-                                      onTap: _controller.video.play,
-                                      child: Container(
-                                        width: 40,
-                                        height: 40,
-                                        decoration: const BoxDecoration(
-                                          color: Colors.white,
-                                          shape: BoxShape.circle,
-                                        ),
-                                        child: const Icon(Icons.play_arrow,
-                                            color: Colors.black),
-                                      ),
-                                    ),
-                                  ),
-                                ),
-                              ]),
-                              CoverViewer(controller: _controller)
-                            ],
-                          )),
-                          Container(
-                              height: 200,
-                              margin: const EdgeInsets.only(top: 10),
-                              child: Column(children: [
-                                TabBar(
-                                  indicatorColor: Colors.white,
-                                  tabs: [
-                                    Row(
-                                        mainAxisAlignment:
-                                            MainAxisAlignment.center,
-                                        children: const [
-                                          Padding(
-                                              padding: EdgeInsets.all(5),
-                                              child: Icon(Icons.content_cut)),
-                                          Text('Trim')
-                                        ]),
-                                    Row(
-                                        mainAxisAlignment:
-                                            MainAxisAlignment.center,
-                                        children: const [
-                                          Padding(
-                                              padding: EdgeInsets.all(5),
-                                              child: Icon(Icons.video_label)),
-                                          Text('Cover')
-                                        ]),
-                                  ],
-                                ),
->>>>>>> 263f2792
                                 Expanded(
                                   child: TabBarView(
                                     physics:
@@ -254,10 +173,8 @@
                                       Stack(
                                         alignment: Alignment.center,
                                         children: [
-                                          CropGridViewer(
-                                            controller: _controller,
-                                            showGrid: false,
-                                          ),
+                                          CropGridViewer.preview(
+                                              controller: _controller),
                                           AnimatedBuilder(
                                             animation: _controller.video,
                                             builder: (_, __) =>
@@ -473,11 +390,7 @@
           horizontalMargin: height / 4,
           child: TrimTimeline(
             controller: _controller,
-<<<<<<< HEAD
-            margin: const EdgeInsets.only(top: 10),
-=======
             padding: const EdgeInsets.only(top: 10),
->>>>>>> 263f2792
           ),
         ),
       )
@@ -510,133 +423,4 @@
       ),
     );
   }
-<<<<<<< HEAD
-=======
-
-  Widget _customSnackBar() {
-    return Align(
-      alignment: Alignment.bottomCenter,
-      child: SwipeTransition(
-        visible: _exported,
-        axisAlignment: 1.0,
-        child: Container(
-          height: height,
-          width: double.infinity,
-          color: Colors.black.withOpacity(0.8),
-          child: Center(
-            child: Text(_exportText,
-                style: const TextStyle(fontWeight: FontWeight.bold)),
-          ),
-        ),
-      ),
-    );
-  }
-}
-
-//-----------------//
-//CROP VIDEO SCREEN//
-//-----------------//
-class CropScreen extends StatelessWidget {
-  const CropScreen({Key? key, required this.controller}) : super(key: key);
-
-  final VideoEditorController controller;
-
-  @override
-  Widget build(BuildContext context) {
-    return Scaffold(
-      backgroundColor: Colors.black,
-      body: SafeArea(
-        child: Padding(
-          padding: const EdgeInsets.symmetric(vertical: 30),
-          child: Column(children: [
-            Row(children: [
-              Expanded(
-                child: IconButton(
-                  onPressed: () =>
-                      controller.rotate90Degrees(RotateDirection.left),
-                  icon: const Icon(Icons.rotate_left),
-                ),
-              ),
-              Expanded(
-                child: IconButton(
-                  onPressed: () =>
-                      controller.rotate90Degrees(RotateDirection.right),
-                  icon: const Icon(Icons.rotate_right),
-                ),
-              )
-            ]),
-            const SizedBox(height: 15),
-            Expanded(
-              child: CropGridViewer.edit(
-                controller: controller,
-                margin: const EdgeInsets.symmetric(horizontal: 20),
-              ),
-            ),
-            const SizedBox(height: 15),
-            Row(children: [
-              Expanded(
-                flex: 2,
-                child: IconButton(
-                  onPressed: () {
-                    // set back the preferred ratio to the current crop area ratio
-                    controller.setPreferredRatioFromCrop();
-                    Navigator.pop(context);
-                  },
-                  icon: const Center(
-                    child: Text(
-                      "CANCEL",
-                      style: TextStyle(fontWeight: FontWeight.bold),
-                    ),
-                  ),
-                ),
-              ),
-              buildSplashTap("16:9", 16 / 9),
-              buildSplashTap("1:1", 1 / 1),
-              buildSplashTap("9:16", 9 / 16),
-              buildSplashTap("NO", null),
-              Expanded(
-                flex: 2,
-                child: IconButton(
-                  onPressed: () {
-                    controller.updateCrop();
-                    Navigator.pop(context);
-                  },
-                  icon: const Center(
-                    child: Text(
-                      "OK",
-                      style: TextStyle(fontWeight: FontWeight.bold),
-                    ),
-                  ),
-                ),
-              ),
-            ]),
-          ]),
-        ),
-      ),
-    );
-  }
-
-  Widget buildSplashTap(
-    String title,
-    double? aspectRatio, {
-    EdgeInsetsGeometry? padding,
-  }) {
-    return Expanded(
-      flex: 1,
-      child: InkWell(
-        onTap: () => controller.preferredCropAspectRatio = aspectRatio,
-        child: Column(
-          mainAxisSize: MainAxisSize.min,
-          children: [
-            const Icon(Icons.aspect_ratio, color: Colors.white),
-            Text(
-              title,
-              style: const TextStyle(fontWeight: FontWeight.bold),
-            ),
-          ],
-        ),
-      ),
-    );
-  }
->>>>>>> 263f2792
 }