--- conflicted
+++ resolved
@@ -157,7 +157,6 @@
               Column(children: [
                 _topNavBar(),
                 Expanded(
-<<<<<<< HEAD
                     child: DefaultTabController(
                         length: 2,
                         child: Column(children: [
@@ -183,7 +182,8 @@
                                           color: Colors.white,
                                           shape: BoxShape.circle,
                                         ),
-                                        child: Icon(Icons.play_arrow),
+                                        child: Icon(Icons.play_arrow,
+                                            color: Colors.black),
                                       ),
                                     ),
                                   ),
@@ -206,9 +206,7 @@
                                           Padding(
                                               padding: Margin.all(5),
                                               child: Icon(Icons.content_cut)),
-                                          Text('Trim',
-                                              style: TextStyle(
-                                                  color: Colors.white))
+                                          Text('Trim')
                                         ]),
                                     Row(
                                         mainAxisAlignment:
@@ -217,9 +215,7 @@
                                           Padding(
                                               padding: Margin.all(5),
                                               child: Icon(Icons.video_label)),
-                                          Text('Cover',
-                                              style: TextStyle(
-                                                  color: Colors.white))
+                                          Text('Cover')
                                         ]),
                                   ],
                                 ),
@@ -247,6 +243,7 @@
                             builder: (_, bool export, __) => OpacityTransition(
                               visible: export,
                               child: AlertDialog(
+                                backgroundColor: Colors.white,
                                 title: ValueListenableBuilder(
                                   valueListenable: _exportingProgress,
                                   builder: (_, double value, __) =>
@@ -261,56 +258,6 @@
                           )
                         ])))
               ])
-=======
-                  child: CropGridViewer(
-                    controller: _controller,
-                    showGrid: false,
-                  ),
-                ),
-                ..._trimSlider(),
-              ]),
-              Center(
-                child: AnimatedBuilder(
-                  animation: _controller.video,
-                  builder: (_, __) => OpacityTransition(
-                    visible: !_controller.isPlaying,
-                    child: GestureDetector(
-                      onTap: _controller.video.play,
-                      child: Container(
-                        width: 40,
-                        height: 40,
-                        decoration: BoxDecoration(
-                          color: Colors.white,
-                          shape: BoxShape.circle,
-                        ),
-                        child: Icon(
-                          Icons.play_arrow,
-                          color: Colors.black,
-                        ),
-                      ),
-                    ),
-                  ),
-                ),
-              ),
-              _customSnackBar(),
-              ValueListenableBuilder(
-                valueListenable: _isExporting,
-                builder: (_, bool export, __) => OpacityTransition(
-                  visible: export,
-                  child: AlertDialog(
-                    backgroundColor: Colors.white,
-                    title: ValueListenableBuilder(
-                      valueListenable: _exportingProgress,
-                      builder: (_, double value, __) => TextDesigned(
-                        "Exporting video ${(value * 100).ceil()}%",
-                        color: Colors.black,
-                        bold: true,
-                      ),
-                    ),
-                  ),
-                ),
-              )
->>>>>>> 093512d6
             ]))
           : Center(child: CircularProgressIndicator()),
     );
